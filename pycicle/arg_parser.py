--- conflicted
+++ resolved
@@ -129,13 +129,6 @@
                 kwargs.update(nargs='?')
         else:
             kwargs.update(required=self.required)
-<<<<<<< HEAD
-        if self.callback:
-            kwargs.update(action=partial(CallbackAction,
-                                         callback=self.callback))
-        self.flags = () if self.positional else args
-        parser.add_argument(*args, **kwargs)
-=======
         if self.novalue is not MISSING:
             kwargs.update(action='store_const',
                           const=self.novalue)
@@ -143,7 +136,6 @@
             kwargs.pop('nargs', None)
         self.flags = () if self.positional else flags
         parser.add_argument(*flags, **kwargs)
->>>>>>> 367e45be
 
     def cmd_key(self, short=False):
         """ return string e.g. '--version', '-v'"""
