--- conflicted
+++ resolved
@@ -64,8 +64,6 @@
         assert parser.name == 'bob'
         assert parser.units == 3
 
-<<<<<<< HEAD
-=======
     def test_novalue(self):
         class Parser(ArgParser):
             name = Argument(str, default='bob', novalue='ann')
@@ -85,7 +83,6 @@
             class Parser(ArgParser):
                 name = Argument(int, novalue='ann')
 
->>>>>>> 367e45be
     def test_datetime_types_and_defaults(self):
         from datetime import datetime, time, date, timedelta
 
